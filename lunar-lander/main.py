import sys
sys.path.append("/usr/local/lib/python3.7/site-packages")
# sys.path.append("/lustre/users/josea/.local/lib/python3.6/site-packages")
import gym
import onpmc


def episode():
    # Resets the environtment
    obs = env.reset()
    algo.reset()

    # Choose initial action
    action = algo.step(obs)

    # This flag determines the end of the episode
    done = False

    while not done:
        env.render()
        obs, reward, done, info = env.step(action)
        action = algo.step(obs, reward)

    final_return = algo.sim_policy_evaluation()

    algo.debug(final_return)


if __name__ == "__main__":
    env = gym.make('LunarLander-v2')
    algo = onpmc.OnPolicyMonteCarlo(0.05, 0.75)

<<<<<<< HEAD
    for _ in range(2000):
=======
    algo.load("run500000.bin")

    for i in range(1000):
>>>>>>> a49e9ae7
        episode()

        # if i % 1000 == 0:
        #    algo.save("checkpoint.bin")

    # algo.save("run10000.v2.bin")
    env.close()<|MERGE_RESOLUTION|>--- conflicted
+++ resolved
@@ -30,13 +30,7 @@
     env = gym.make('LunarLander-v2')
     algo = onpmc.OnPolicyMonteCarlo(0.05, 0.75)
 
-<<<<<<< HEAD
     for _ in range(2000):
-=======
-    algo.load("run500000.bin")
-
-    for i in range(1000):
->>>>>>> a49e9ae7
         episode()
 
         # if i % 1000 == 0:
